// Copyright (c) Microsoft Corporation. All rights reserved.
// Licensed under the MIT license. See LICENSE file in the project root for details.

import * as fs from 'fs';
import * as path from 'path';
import * as vscode from 'vscode';

import {CordovaProjectHelper} from './utils/cordovaProjectHelper';
import {CordovaCommandHelper} from './utils/cordovaCommandHelper';
import * as Q from "q";
import {Telemetry} from './utils/telemetry';
import {TelemetryHelper} from './utils/telemetryHelper';
import {TsdHelper} from './utils/tsdHelper';

let PLUGIN_TYPE_DEFS_FILENAME = "pluginTypings.json";
let PLUGIN_TYPE_DEFS_PATH = path.resolve(__dirname, "..", "..", PLUGIN_TYPE_DEFS_FILENAME);
let CORDOVA_TYPINGS_QUERYSTRING = "cordova";
<<<<<<< HEAD
=======
let JSCONFIG_FILENAME = "jsconfig.json";
let TSCONFIG_FILENAME = "tsconfig.json";
>>>>>>> f11572f5

export function activate(context: vscode.ExtensionContext): void {
    // Asynchronously enable telemetry
    Telemetry.init('cordova-tools', require('./../../package.json').version, true);
    // Get the project root and check if it is a Cordova project
    let cordovaProjectRoot = CordovaProjectHelper.getCordovaProjectRoot(vscode.workspace.rootPath);

    if (!cordovaProjectRoot) {
        return;
    }

    // We need to update the type definitions added to the project
    // as and when plugins are added or removed. For this reason,
    // setup a file system watcher to watch changes to plugins in the Cordova project
    // Note that watching plugins/fetch.json file would suffice

    let watcher = vscode.workspace.createFileSystemWatcher('**/plugins/fetch.json', false /*ignoreCreateEvents*/, false /*ignoreChangeEvents*/, false /*ignoreDeleteEvents*/);

    watcher.onDidChange((e: vscode.Uri) => updatePluginTypeDefinitions(cordovaProjectRoot));
    watcher.onDidDelete((e: vscode.Uri) => updatePluginTypeDefinitions(cordovaProjectRoot));
    watcher.onDidCreate((e: vscode.Uri) => updatePluginTypeDefinitions(cordovaProjectRoot));

    context.subscriptions.push(watcher);

    // Register Cordova commands
    context.subscriptions.push(vscode.commands.registerCommand('cordova.prepare',
        () => CordovaCommandHelper.executeCordovaCommand(cordovaProjectRoot, "prepare")));
    context.subscriptions.push(vscode.commands.registerCommand('cordova.build',
        () => CordovaCommandHelper.executeCordovaCommand(cordovaProjectRoot, "build")));
    context.subscriptions.push(vscode.commands.registerCommand('cordova.run',
        () => CordovaCommandHelper.executeCordovaCommand(cordovaProjectRoot, "run")));
    context.subscriptions.push(vscode.commands.registerCommand('ionic.prepare',
        () => CordovaCommandHelper.executeCordovaCommand(cordovaProjectRoot, "prepare", true)));
    context.subscriptions.push(vscode.commands.registerCommand('ionic.build',
        () => CordovaCommandHelper.executeCordovaCommand(cordovaProjectRoot, "build", true)));
    context.subscriptions.push(vscode.commands.registerCommand('ionic.run',
        () => CordovaCommandHelper.executeCordovaCommand(cordovaProjectRoot, "run", true)));

    // Install Ionic type definitions if necessary
    if (CordovaProjectHelper.isIonicProject(cordovaProjectRoot)) {
        let ionicTypings: string[] = [
            path.join("angularjs", "angular.d.ts"),
            path.join("jquery", "jquery.d.ts"),
            path.join("ionic", "ionic.d.ts")
        ];
        TsdHelper.installTypings(CordovaProjectHelper.getOrCreateTypingsTargetPath(cordovaProjectRoot), ionicTypings);
    }

    let pluginTypings = getPluginTypingsJson();
    if (!pluginTypings) {
        return;
    }

    // Install the type defintion files for Cordova
    TsdHelper.installTypings(CordovaProjectHelper.getOrCreateTypingsTargetPath(cordovaProjectRoot), [pluginTypings[CORDOVA_TYPINGS_QUERYSTRING].typingFile]);

    // Install type definition files for the currently installed plugins
    updatePluginTypeDefinitions(cordovaProjectRoot);
<<<<<<< HEAD
=======

    // In VSCode 0.10.10+, if the root doesn't contain jsconfig.json or tsconfig.json, intellisense won't work for files without /// typing references, so add a jsconfig.json here if necessary
    let jsconfigPath: string = path.join(vscode.workspace.rootPath, JSCONFIG_FILENAME);
    let tsconfigPath: string = path.join(vscode.workspace.rootPath, TSCONFIG_FILENAME);

    Q.all([Q.nfcall(fs.exists, jsconfigPath), Q.nfcall(fs.exists, tsconfigPath)]).spread((jsExists: boolean, tsExists: boolean) => {
        if (!jsExists && !tsExists) {
            Q.nfcall(fs.writeFile, jsconfigPath, "{}").then(() => {
                // Any open file must be reloaded to enable intellisense on them, so inform the user
                vscode.window.showInformationMessage("To enable IntelliSense a 'jsconfig.json' file was added to your project. Please close and reopen any active JavaScript file(s).");
            });
        }
    });
>>>>>>> f11572f5
}

export function deactivate(context: vscode.ExtensionContext): void {
    console.log("Extension has been deactivated");
}

function getPluginTypingsJson(): any {
    if (CordovaProjectHelper.existsSync(PLUGIN_TYPE_DEFS_PATH)) {
        return require(PLUGIN_TYPE_DEFS_PATH);
    }

    console.error("Cordova plugin type declaration mapping file \"pluginTypings.json\" is missing from the extension folder.");
    return null;
}

function getNewTypeDefinitions(installedPlugins: string[]): string[] {
    let newTypeDefs: string[] = [];
    let pluginTypings = getPluginTypingsJson();
    if (!pluginTypings) {
        return;
    }

    return installedPlugins.filter(pluginName => !!pluginTypings[pluginName])
        .map(pluginName => pluginTypings[pluginName].typingFile);
}

function addPluginTypeDefinitions(projectRoot: string, installedPlugins: string[], currentTypeDefs: string[]): void {
    let pluginTypings = getPluginTypingsJson();
    if (!pluginTypings) {
        return;
    }

    let typingsToAdd = installedPlugins.filter((pluginName: string) => {
        if (pluginTypings[pluginName]) {
            return currentTypeDefs.indexOf(pluginTypings[pluginName].typingFile) < 0;
        }

        // If we do not know the plugin, collect it anonymously for future prioritisation
        let unknownPluginEvent = TelemetryHelper.createTelemetryEvent('unknownPlugin');
        unknownPluginEvent.setPiiProperty('plugin', pluginName);
        Telemetry.send(unknownPluginEvent);
        return false;
    }).map((pluginName: string) => {
        return pluginTypings[pluginName].typingFile;
    });

    TsdHelper.installTypings(CordovaProjectHelper.getOrCreateTypingsTargetPath(projectRoot), typingsToAdd);
}

function removePluginTypeDefinitions(projectRoot: string, currentTypeDefs: string[], newTypeDefs: string[]): void {
    // Find the type definition files that need to be removed
    currentTypeDefs.forEach((typeDef: string) => {
        if (newTypeDefs.indexOf(typeDef) < 0) {
            var fileToDelete = path.resolve(CordovaProjectHelper.getOrCreateTypingsTargetPath(projectRoot), typeDef);
            fs.unlink(fileToDelete, (err: Error) => {
                if (err) {
                    // Debug-only message
                    console.log("Failed to delete file " + fileToDelete);
                }
            });
        }
    });
}

function getRelativeTypeDefinitionFilePath(projectRoot: string, parentPath: string, typeDefinitionFile: string) {
    return path.relative(CordovaProjectHelper.getOrCreateTypingsTargetPath(projectRoot), path.resolve(parentPath, typeDefinitionFile)).replace(/\\/g, "\/")
}

function updatePluginTypeDefinitions(cordovaProjectRoot: string): void {
    let installedPlugins: string[] = CordovaProjectHelper.getInstalledPlugins(cordovaProjectRoot);
    let newTypeDefs = getNewTypeDefinitions(installedPlugins);
    let cordovaPluginTypesFolder = CordovaProjectHelper.getCordovaPluginTypeDefsPath(cordovaProjectRoot);
    let ionicPluginTypesFolder = CordovaProjectHelper.getIonicPluginTypeDefsPath(cordovaProjectRoot);

    if (!CordovaProjectHelper.existsSync(cordovaPluginTypesFolder)) {
        addPluginTypeDefinitions(cordovaProjectRoot, installedPlugins, []);
        return;
    }

    let currentTypeDefs: string[] = [];

    // Now read the type definitions of Cordova plugins
    fs.readdir(cordovaPluginTypesFolder, (err: Error, cordovaTypeDefs: string[]) => {
        if (cordovaTypeDefs) {
            currentTypeDefs = cordovaTypeDefs.map(typeDef => getRelativeTypeDefinitionFilePath(cordovaProjectRoot, cordovaPluginTypesFolder, typeDef));
        }

        // Now read the type definitions of Ionic plugins
        fs.readdir(ionicPluginTypesFolder, (err: Error, ionicTypeDefs: string[]) => {
            if (ionicTypeDefs) {
                currentTypeDefs.concat(ionicTypeDefs.map(typeDef => getRelativeTypeDefinitionFilePath(cordovaProjectRoot, ionicPluginTypesFolder, typeDef)));
            }

            addPluginTypeDefinitions(cordovaProjectRoot, installedPlugins, currentTypeDefs);
            removePluginTypeDefinitions(cordovaProjectRoot, currentTypeDefs, newTypeDefs);
        });
    });
}<|MERGE_RESOLUTION|>--- conflicted
+++ resolved
@@ -15,11 +15,8 @@
 let PLUGIN_TYPE_DEFS_FILENAME = "pluginTypings.json";
 let PLUGIN_TYPE_DEFS_PATH = path.resolve(__dirname, "..", "..", PLUGIN_TYPE_DEFS_FILENAME);
 let CORDOVA_TYPINGS_QUERYSTRING = "cordova";
-<<<<<<< HEAD
-=======
 let JSCONFIG_FILENAME = "jsconfig.json";
 let TSCONFIG_FILENAME = "tsconfig.json";
->>>>>>> f11572f5
 
 export function activate(context: vscode.ExtensionContext): void {
     // Asynchronously enable telemetry
@@ -78,9 +75,6 @@
 
     // Install type definition files for the currently installed plugins
     updatePluginTypeDefinitions(cordovaProjectRoot);
-<<<<<<< HEAD
-=======
-
     // In VSCode 0.10.10+, if the root doesn't contain jsconfig.json or tsconfig.json, intellisense won't work for files without /// typing references, so add a jsconfig.json here if necessary
     let jsconfigPath: string = path.join(vscode.workspace.rootPath, JSCONFIG_FILENAME);
     let tsconfigPath: string = path.join(vscode.workspace.rootPath, TSCONFIG_FILENAME);
@@ -93,7 +87,6 @@
             });
         }
     });
->>>>>>> f11572f5
 }
 
 export function deactivate(context: vscode.ExtensionContext): void {
